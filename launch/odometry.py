import launch
from ament_index_python.packages import get_package_share_directory
from launch_ros.actions import Node
from launch_ros.actions import ComposableNodeContainer
from launch_ros.descriptions import ComposableNode
import os
import sys

def generate_launch_description():

    ld = launch.LaunchDescription()

    pkg_name = "odometry2"
    pkg_share_path = get_package_share_directory(pkg_name)
 
    ld.add_action(launch.actions.DeclareLaunchArgument("use_sim_time", default_value="false"))
    ld.add_action(launch.actions.DeclareLaunchArgument("debug", default_value="false"))

    dbg_sub = None
    if sys.stdout.isatty():
        dbg_sub = launch.substitutions.PythonExpression(['"" if "false" == "', launch.substitutions.LaunchConfiguration("debug"), '" else "debug_ros2launch ' + os.ttyname(sys.stdout.fileno()) + '"'])

    DRONE_DEVICE_ID=os.getenv('DRONE_DEVICE_ID')

    namespace=DRONE_DEVICE_ID
    ld.add_action(ComposableNodeContainer(
        namespace='',
        name=namespace+'_odometry',
        package='rclcpp_components',
        executable='component_container_mt',
        composable_node_descriptions=[
            ComposableNode(
                package=pkg_name,
                plugin='odometry2::Odometry2',
                namespace=namespace,
                name='odometry',
                parameters=[
                    pkg_share_path + '/config/param.yaml',
                    {"use_sim_time": launch.substitutions.LaunchConfiguration("use_sim_time")},
                ],
                remappings=[
                    # publishers
                    ("~/local_odom_out", "~/local_odom"),
                    ("~/home_position_out", "~/home_position"),
                    # subscribers
<<<<<<< HEAD
                    ("~/pixhawk_odom_in", "/" + DRONE_DEVICE_ID + "/VehicleOdometry_PubSubTopic"),
                    ("~/home_position_in", "/" + DRONE_DEVICE_ID + "/HomePosition_PubSubTopic"),
=======
                    ("~/pixhawk_odom_in", "/" + DRONE_DEVICE_ID + "/fmu/vehicle_odometry/out"),
                    ("~/control_interface_diagnostics_in", "/" + DRONE_DEVICE_ID + "/control_interface/diagnostics"),
>>>>>>> b3d64576
                    # service_clients
                    ("~/set_px4_param_int", "/" + DRONE_DEVICE_ID + "/control_interface/set_px4_param_int"),
                    ("~/set_px4_param_float", "/" + DRONE_DEVICE_ID + "/control_interface/set_px4_param_float"),
                ],
            ),
        ],
        output='screen',
        prefix=dbg_sub,
        parameters=[{"use_sim_time": launch.substitutions.LaunchConfiguration("use_sim_time")},],
    ))

    return ld<|MERGE_RESOLUTION|>--- conflicted
+++ resolved
@@ -43,13 +43,9 @@
                     ("~/local_odom_out", "~/local_odom"),
                     ("~/home_position_out", "~/home_position"),
                     # subscribers
-<<<<<<< HEAD
                     ("~/pixhawk_odom_in", "/" + DRONE_DEVICE_ID + "/VehicleOdometry_PubSubTopic"),
                     ("~/home_position_in", "/" + DRONE_DEVICE_ID + "/HomePosition_PubSubTopic"),
-=======
-                    ("~/pixhawk_odom_in", "/" + DRONE_DEVICE_ID + "/fmu/vehicle_odometry/out"),
                     ("~/control_interface_diagnostics_in", "/" + DRONE_DEVICE_ID + "/control_interface/diagnostics"),
->>>>>>> b3d64576
                     # service_clients
                     ("~/set_px4_param_int", "/" + DRONE_DEVICE_ID + "/control_interface/set_px4_param_int"),
                     ("~/set_px4_param_float", "/" + DRONE_DEVICE_ID + "/control_interface/set_px4_param_float"),
